--- conflicted
+++ resolved
@@ -79,10 +79,7 @@
     </div>
 -->
 <pre>
-<<<<<<< HEAD
-=======
-
->>>>>>> 8c51974b
+
 ****************************************************************************************************
 
 Online address for using the JSON Grapher:
@@ -107,7 +104,7 @@
 The core code of JSON Grapher was made by Piotr Paszek. He has significant experience with javascript and data visualization, and he may be hired at https://www.upwork.com/freelancers/paszek
 </pre>
 </div>
-<<<<<<< HEAD
+
 <script>
     //JSONGrapher has the following steps, which will be commented in the MAIN BLOCK OF CODE of JSONGrapher:
     // STEP 0: Prepare the 'universal' schemas
@@ -784,8 +781,5 @@
         })
     }
 </script>
-=======
-
->>>>>>> 8c51974b
 </body>
 </html>