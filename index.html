--- conflicted
+++ resolved
@@ -665,19 +665,6 @@
                             const hasSimulate = checkSimulate(dataSet);
                             if( hasSimulate ){
                                 getAndRunSimulateScript(dataSet, globalData, index).then((simulatedJsonified) => {
-<<<<<<< HEAD
-                                                                        
-                                // STEP 6: Provide file with converted units for download as JSON and CSV by buttons
-                                // Adding a download button to the page
-                                appendDownloadButtons(simulatedJsonified, recentFileName);
-                                // STEP 6: The plotly template is rendered on the browser
-                                visualizeData(simulatedJsonified);
-                                })
-                            } else {
-                                // STEP 6: Provide file with converted units for download as JSON and CSV by buttons
-                                // Adding a download button to the page
-                                appendDownloadButtons(globalData, recentFileName);
-=======
 
                                 // STEP 6: Adding a download button to the page
                                 appendDownloadCSVButton(simulatedJsonified);
@@ -687,7 +674,6 @@
                             } else {
                                 // STEP 6:  Adding a download button to the page
                                 appendDownloadCSVButton(globalData);
->>>>>>> dcecfa15
                                 // STEP 7: The plotly template is rendered on the browser
                                 visualizeData(globalData);
                             }
