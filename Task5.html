--- conflicted
+++ resolved
@@ -263,11 +263,7 @@
 
                     // if necessary create download button with json
                     if(fileType !== "json"){
-<<<<<<< HEAD
-                        createDownloadButton(event.target.fileName, JSON.stringify(jsonified, null, 2));
-=======
                         createDownloadButton(event.target.fileName, JSON.stringify(jsonified, null, 2)); // The ", null, 2" is optional to increase human readability.
->>>>>>> 5fa1efa4
                     }
 
                     if(!globalData){
